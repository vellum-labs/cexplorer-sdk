import { GlobalSearchProvider } from "@/providers/GlobalSearchContext";
import type { Locales } from "@/types/commonTypes";
import type { MiscBasicResponse, MiscSearchResponse } from "@/types/miscTypes";
import { cn } from "@/utils/cn";
import type { UseQueryResult } from "@tanstack/react-query";
import type { ReactNode } from "react";
import { useState } from "react";
import type { BreadCrumbItem } from "../breadcrumbs";
import { Breadcrumb } from "../breadcrumbs";
import { BreadcrumbSeparator } from "../breadcrumbs/components/BreadcrumbSeparator";
import { GlobalSearch } from "../globalSearch";
import { LoadingSkeleton } from "../loadingSkeleton";
import { ShareButton } from "../shareButton";
import { TruncatedText } from "../truncatedText";

/**
 * Props for the Header component.
 *
 * @interface HeaderProps
 */
export interface HeaderProps {
  /**
   * Breadcrumb navigation items.
   */
  breadcrumbItems?: BreadCrumbItem[];
  /**
   * Custom breadcrumb separator element.
   */
  breadcrumbSeparator?: ReactNode;
  /**
   * Main page title (text or element with icon).
   */
  title: ReactNode;
  /**
   * Optional subtitle below the title.
   */
  subTitle?: ReactNode;
  /**
   * Optional badge next to title.
   */
  badge?: ReactNode;
  /**
   * Optional QR code element.
   */
  qrCode?: ReactNode;
  /**
   * Whether this is the homepage variant.
   */
  isHomepage?: boolean;
  /**
   * Query result for basic data and ads.
   */
  miscBasic: UseQueryResult<
    MiscBasicResponse & {
      prevOffset: number | undefined;
    },
    Error
  >;
  /**
   * Search fetch hook for GlobalSearch.
   */
  useFetchMiscSearch: (
    query: string | undefined,
    category?: string,
    locale?: Locales,
  ) => UseQueryResult<
    MiscSearchResponse & {
      prevOffset: number | undefined;
    },
    unknown
  >;
  /**
   * Current locale.
   */
  locale: Locales;
  /**
   * Homepage ad
   */
  homepageAd?: ReactNode;
  /**
   * Whether this is a custom page variant with centered title and no search.
   */
  customPage?: boolean;
  /**
<<<<<<< HEAD
   * Optional icon/image to display on the left of the title.
   */
  icon?: ReactNode;
=======
   * Removes search input
   */
  withoutSearch?: boolean;
>>>>>>> ecb28081
}

/**
 * Page header component with breadcrumbs, title, search, and ads.
 *
 * Displays page navigation, title with optional icon/badge, global search,
 * share button, and ad slots. Supports homepage and detail page variants.
 *
 * @component
 * @param {HeaderProps} props - Component props
 * @returns {JSX.Element} Header element
 *
 * @example
 * ```tsx
 * // Homepage variant
 * <Header
 *   isHomepage
 *   title="Explore Cardano blockchain"
 *   miscBasic={miscBasicQuery}
 *   useFetchMiscSearch={useFetchMiscSearch}
 *   locale="en"
 * />
 * ```
 *
 * @example
 * ```tsx
 * // Detail page with breadcrumb and icon
 * <Header
 *   breadcrumbItems={[
 *     { label: "Blocks", href: "/blocks" },
 *     { label: "0ta9cec52f...3c396637" }
 *   ]}
 *   title={
 *     <>
 *       <img src="/cardano-icon.png" className="w-8 h-8 mr-2" />
 *       Title
 *     </>
 *   }
 *   subTitle={
 *     <>
 *       <p>Ident 1: addr174vzdp...eq9qn8q5vtgdea9cee52f</p>
 *       <p>Ident 2: addr174vzdp...eq9qn8q5vtgdea9cee52f</p>
 *     </>
 *   }
 *   miscBasic={miscBasicQuery}
 *   useFetchMiscSearch={useFetchMiscSearch}
 *   locale="en"
 * />
 * ```
 *
 * @example
 * ```tsx
 * // Simple page with breadcrumb
 * <Header
 *   breadcrumbItems={[{ label: "Blocks" }]}
 *   title="Blocks"
 *   miscBasic={miscBasicQuery}
 *   useFetchMiscSearch={useFetchMiscSearch}
 *   locale="en"
 * />
 * ```
 */
export const Header = ({
  breadcrumbItems,
  breadcrumbSeparator = <BreadcrumbSeparator />,
  title,
  subTitle,
  badge,
  qrCode,
  isHomepage,
  miscBasic: miscBasicQuery,
  useFetchMiscSearch,
  locale,
  homepageAd,
  customPage,
<<<<<<< HEAD
  icon,
=======
  withoutSearch = false,
>>>>>>> ecb28081
}: HeaderProps) => {
  const [hasImage, setHasImage] = useState(false);
  const headingAd = miscBasicQuery.data?.data.ads.find(
    ad => ad.type === "heading_featured",
  );

  return (
    <header className='flex min-h-[110px] w-full justify-center bg-gradient-to-b from-bannerGradient to-darker'>
      <div
        className={`flex w-full max-w-desktop flex-wrap justify-between gap-3 p-mobile md:px-desktop md:py-0 ${isHomepage ? "items-center" : ""} ${customPage ? "items-center justify-center" : ""}`}
      >
        <div
          className={`flex flex-col pt-2 ${isHomepage ? "w-full max-w-[750px]" : ""} ${customPage ? "w-full items-center text-center" : ""}`}
        >
          {breadcrumbItems && (
            <Breadcrumb
              breadcrumbItems={breadcrumbItems}
              breadcrumbSeparator={breadcrumbSeparator}
            />
          )}
          <div
            className={cn("flex items-center gap-2 pb-1.5 pt-1 font-poppins")}
          >
            <h1 className={cn("flex items-center gap-2", customPage && "pl-[28px]")}>
              {icon && <span className='flex-shrink-0'>{icon}</span>}
              <TruncatedText
                onHasImageChange={setHasImage}
                className='text-nowrap text-display-sm'
              >
                {title}
              </TruncatedText>
            </h1>
            {!isHomepage && badge && (
              <div className={cn(!hasImage && "mt-[5px]")}>{badge}</div>
            )}
            {!isHomepage && (
              <div className={cn("flex translate-y-[2px] items-center")}>
                <ShareButton isHeader />
              </div>
            )}
          </div>
          {!withoutSearch && (
            <div
              className={`flex items-center gap-1 ${customPage ? "flex-col" : ""}`}
            >
              {!isHomepage && subTitle && subTitle}
              {!isHomepage && qrCode && qrCode}
              {isHomepage && !customPage && (
                <GlobalSearchProvider
                  useFetchMiscSearch={useFetchMiscSearch}
                  locale={locale}
                >
                  <GlobalSearch isHomepage />
                </GlobalSearchProvider>
              )}
            </div>
          )}

          {headingAd && miscBasicQuery.isLoading ? (
            <LoadingSkeleton height='14px' />
          ) : (
            <>
              {headingAd && (
                <div className='flex gap-[4px] pt-1.5'>
                  <span className='text-text-sm font-semibold text-text'>
                    Featured:
                  </span>
                  <p
                    dangerouslySetInnerHTML={{
                      __html: headingAd?.data.text || "",
                    }}
                    className='text-text-sm text-grayTextPrimary [&>a]:font-semibold [&>a]:text-brand-600'
                  ></p>
                </div>
              )}
            </>
          )}
        </div>
        {!isHomepage && !customPage ? (
          <div
            className={`flex pt-2 ${homepageAd ? "basis-[385px] flex-col" : "basis-[385px] pt-4"}`}
          >
            {!withoutSearch && (
              <div className={"flex w-full shrink flex-col gap-1.5 pb-1.5"}>
                <GlobalSearchProvider
                  useFetchMiscSearch={useFetchMiscSearch}
                  locale={locale}
                >
                  <GlobalSearch />
                </GlobalSearchProvider>
              </div>
            )}
            {homepageAd && (
              <div className='relative h-[100px] w-[320px] overflow-hidden rounded-m border border-border bg-cardBg'>
                {homepageAd}
                <div className='absolute right-2 top-1.5 flex h-[24px] w-[32px] items-center justify-center rounded-xs border border-border bg-background text-text-xs font-medium text-text'>
                  <span>Ad</span>
                </div>
              </div>
            )}
          </div>
        ) : (
          !customPage &&
          homepageAd && (
            <div className='relative h-[100px] w-[320px] overflow-hidden rounded-m border border-border bg-cardBg'>
              {homepageAd}
              <div className='absolute right-2 top-1.5 flex h-[24px] w-[32px] items-center justify-center rounded-xs border border-border bg-background text-text-xs font-medium text-text'>
                <span>Ad</span>
              </div>
            </div>
          )
        )}
      </div>
    </header>
  );
};<|MERGE_RESOLUTION|>--- conflicted
+++ resolved
@@ -82,15 +82,13 @@
    */
   customPage?: boolean;
   /**
-<<<<<<< HEAD
    * Optional icon/image to display on the left of the title.
    */
   icon?: ReactNode;
-=======
+  /**
    * Removes search input
    */
   withoutSearch?: boolean;
->>>>>>> ecb28081
 }
 
 /**
@@ -166,11 +164,8 @@
   locale,
   homepageAd,
   customPage,
-<<<<<<< HEAD
   icon,
-=======
   withoutSearch = false,
->>>>>>> ecb28081
 }: HeaderProps) => {
   const [hasImage, setHasImage] = useState(false);
   const headingAd = miscBasicQuery.data?.data.ads.find(
@@ -194,7 +189,12 @@
           <div
             className={cn("flex items-center gap-2 pb-1.5 pt-1 font-poppins")}
           >
-            <h1 className={cn("flex items-center gap-2", customPage && "pl-[28px]")}>
+            <h1
+              className={cn(
+                "flex items-center gap-2",
+                customPage && "pl-[28px]",
+              )}
+            >
               {icon && <span className='flex-shrink-0'>{icon}</span>}
               <TruncatedText
                 onHasImageChange={setHasImage}
