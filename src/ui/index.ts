--- conflicted
+++ resolved
@@ -111,7 +111,6 @@
 
 export { Image, type ImageProps } from "./image";
 
-<<<<<<< HEAD
 export { PoolCell, type PoolCellProps } from "./poolCell";
 
 export { SizeCell, type SizeCellProps } from "./sizeCell";
@@ -143,7 +142,6 @@
 export { DelegatorsLabel, type DelegatorsLabelProps } from "./delegatorsLabel";
 
 export { NoResultsFound } from "./noResultsFound";
-=======
 export {
   Carousel,
   CarouselContent,
@@ -214,5 +212,4 @@
   type MobileMenuAccordionItemProps,
 } from "./mobileMenuAccordionItem";
 
-export { JsonDisplay, type JSONDisplayProps } from "./jsonDisplay";
->>>>>>> a3bb4aab
+export { JsonDisplay, type JSONDisplayProps } from "./jsonDisplay";